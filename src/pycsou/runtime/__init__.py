--- conflicted
+++ resolved
@@ -175,19 +175,7 @@
     ----
     This method is a NO-OP if `getCoerceState()` returns False.
     """
-<<<<<<< HEAD
-    dtype = getPrecision().value
-
-    try:
-        if isinstance(x, pyct.Real):
-            return np.array(x, dtype=dtype)[()]
-        elif isinstance(x, nb.Number):
-            raise  # other number categories cannot be converted.
-        else:
-            return x.astype(dtype, copy=False)
-    except:
-        raise TypeError(f"Cannot coerce {type(x)} to scalar/array of precision {dtype}.")
-=======
+    
     if getCoerceState() == False:
         return x
     else:
@@ -198,10 +186,9 @@
             elif isinstance(x, nb.Number):
                 raise  # other number categories cannot be converted.
             else:
-                return x.astype(dtype, copy=False, casting="same_kind")
+                return x.astype(dtype, copy=False)
         except:
             raise TypeError(f"Cannot coerce {type(x)} to scalar/array of precision {dtype}.")
->>>>>>> 524571ec
 
 
 def _setPrecision(width: Width):
